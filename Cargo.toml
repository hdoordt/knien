--- conflicted
+++ resolved
@@ -23,12 +23,8 @@
 regex = { version = "1.7.1", optional = true }
 serde = { version = "1.0.152", features = ["derive"] }
 serde_json = "1.0.93"
-<<<<<<< HEAD
-tokio = { version = "1.25.0", features = ["full"], optional = true }
 tracing = "0.1.37"
-=======
 tokio = { version = "1.25.0", features = ["sync", "rt"], optional = true }
->>>>>>> daea45a5
 uuid = { version = "1.3.0", features = ["v4"] }
 
 [dev-dependencies]
