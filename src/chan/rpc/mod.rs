use std::{any::type_name, fmt::Display, marker::PhantomData, sync::Arc, task::Poll};

use async_trait::async_trait;
use dashmap::DashMap;
use futures::{Future, Stream, StreamExt};
use lapin::{options::BasicConsumeOptions, BasicProperties};
use pin_project::{pin_project, pinned_drop};
use serde::{Deserialize, Serialize};
use tokio::{
    sync::mpsc,
    task::{self, JoinHandle},
};
use tracing::{debug, error, warn};
use uuid::Uuid;

use crate::{delivery_uuid, error::Error, fmt_correlation_id, Bus, Connection, Delivery, Result};

use super::{direct::DirectBus, Channel, Consumer, Publisher};

mod comm;
pub use comm::*;

/// A bus that allows publishing messages on a direct queue,
/// as well as replying to them.
pub trait RpcBus: DirectBus {
    /// The type of payload of the replies of messages published on this bus.
    type ReplyPayload;
}

#[derive(Clone)]
/// A channel for publishing messages on direct queues, allowing for receiving replies using [RpcBus].
/// It also supports publishing an initial message on a direct queue, and setting
/// up a back-and-forth communincation channel using [RpcCommBus].
pub struct RpcChannel {
    inner: lapin::Channel,
    pending_replies: Arc<DashMap<Uuid, mpsc::UnboundedSender<lapin::message::Delivery>>>,
}

#[derive(Debug)]
/// A reply to a [Delivery] that was sent onto a [RpcBus]
pub struct Reply<B> {
    _marker: PhantomData<B>,
}

impl<B: RpcBus> Bus for Reply<B> {
    type PublishPayload = B::ReplyPayload;
}

impl<B: RpcBus> DirectBus for Reply<B> {
    type Args = B::Args;

    fn queue(args: Self::Args) -> String {
        B::queue(args)
    }
}

impl<B: RpcBus> RpcBus for Reply<B> {
    type ReplyPayload = B::PublishPayload;
}

impl RpcChannel {
    /// Create a new [RpcChannel], and start listening for replies
    /// that are associated with the messages sent by a [Publisher] associated
    /// with this [RpcChannel]. Any incoming replies are forwarded to the [Future]s
    /// that correspond the the message correlation [Uuid].
    pub async fn new(connection: &Connection) -> Result<RpcChannel> {
        let chan = connection.inner.create_channel().await?;

        let pending_replies: DashMap<Uuid, mpsc::UnboundedSender<lapin::message::Delivery>> =
            DashMap::new();
        let pending_replies = Arc::new(pending_replies);

        let reply_consumer = chan
            .basic_consume(
                "amq.rabbitmq.reply-to",
                &Uuid::new_v4().to_string(),
                BasicConsumeOptions {
                    // Consuming the direct reply-to queue works only in no-ack mode.
                    // See https://www.rabbitmq.com/direct-reply-to.html#usage
                    no_ack: true,
                    ..Default::default()
                },
                Default::default(),
            )
            .await?;

        let handle_replies: JoinHandle<Result<()>> = task::spawn({
            let mut reply_consumer = reply_consumer;
            let pending_replies = pending_replies.clone();
            async move {
                while let Some(msg_res) = reply_consumer.next().await {
                    match msg_res {
                        Ok(msg) => {
                            // Spawn a task that attempts to forward the reply `msg` that just came in
                            // Getting a lock to pending_replies may block
                            let forward_reply: JoinHandle<()> = task::spawn_blocking({
                                let pending_replies = pending_replies.clone();
                                move || {
                                    let reply_id = match delivery_uuid(&msg, 1) {
                                        Some(Ok(i)) => i,
                                        Some(Err(e)) => {
                                            error!("Error parsing reply message correlation UUID: {e:?}. Dropping message.");
                                            return;
                                        }
                                        None => {
                                            error!("Received reply with nog correlation ID. Dropping message.");
                                            return;
                                        }
                                    };

                                    let forwarding_success =
                                        if let Some(tx) = pending_replies.get(&reply_id) {
                                            tx.send(msg).is_ok()
                                        } else {
                                            false
                                        };
<<<<<<< HEAD
                                    if forwarding_success {
                                        warn!("Received reply cannot be forwarded due to dropped Receiver. UUID: {}", reply_id);
=======
                                    if !forwarding_success {
                                        warn!("Received reply cannot be forwarded due to dropped Receiver. UUID: {}", msg_id);
>>>>>>> 7c38c85e
                                    }
                                }
                            });
                            // `forward_reply` should run to completion
                            drop(forward_reply);
                        }
                        Err(e) => eprintln!("Error receiving reply message: {e:?}"),
                    }
                }
                panic!("Task handle_replies ended");
            }
        });
        // `handle_replies` should run forever
        drop(handle_replies);

        Ok(RpcChannel {
            inner: chan,
            pending_replies,
        })
    }

    fn register_pending_reply(
        &self,
        correlation_uuid: Uuid,
        tx: mpsc::UnboundedSender<lapin::message::Delivery>,
    ) {
        self.pending_replies.insert(correlation_uuid, tx);
    }

    fn remove_pending_reply(&self, correlation_uuid: &Uuid) {
        self.pending_replies.remove(correlation_uuid);
    }

    /// Create a new [Consumer] for the [RpcBus] that declares
    /// a direct queue with the name produced by [DirectBus::queue]
    /// given the passed [DirectBus::Args]
    pub async fn consumer<B: RpcBus>(
        &self,
        args: B::Args,
        consumer_tag: &str,
    ) -> Result<Consumer<Self, B>> {
        let queue = B::queue(args);
        self.inner
            .queue_declare(&queue, Default::default(), Default::default())
            .await?;
        let consumer = self
            .inner
            .basic_consume(&queue, consumer_tag, Default::default(), Default::default())
            .await?;

        debug!(
            "Created consumer for RPC bus {} for queue {queue} with consumer tag {consumer_tag}",
            type_name::<B>()
        );

        Ok(Consumer {
            chan: self.clone(),
            inner: consumer,
            _marker: PhantomData,
        })
    }

    /// Create a new [Publisher] that allows for publishing on the [RpcBus]
    pub fn publisher<B: RpcBus>(&self) -> Publisher<Self, B> {
        debug!("Created publisher for RPC bus {}", type_name::<B>());
        Publisher {
            chan: self.clone(),
            _marker: PhantomData,
        }
    }
}

#[async_trait]
impl Channel for RpcChannel {
    async fn publish_with_properties(
        &self,
        payload_bytes: &[u8],
        routing_key: &str,
        properties: lapin::BasicProperties,
        correlation_uuid: Uuid,
        reply_uuid: Option<Uuid>,
    ) -> Result<()> {
        let correlation_id = fmt_correlation_id(correlation_uuid, reply_uuid);
        let properties = properties.with_correlation_id(correlation_id.into());

        debug!("Publishing message with correlation UUID {correlation_uuid} an RPC channel with routing key {routing_key}");
        self.inner
            .basic_publish(
                "",
                routing_key,
                Default::default(),
                payload_bytes,
                properties,
            )
            .await?;

        Ok(())
    }
}

impl<'r, 'p, B> Publisher<RpcChannel, B>
where
    B::PublishPayload: Deserialize<'p> + Serialize,
    B::ReplyPayload: Deserialize<'r> + Serialize,
    B: RpcBus,
{
    /// Publish a message and await many replies. The replies
    /// can be obtained by calling [StreamExt::next] on the returned [Stream].
    pub async fn publish_recv_many(
        &self,
        args: B::Args,
        payload: &B::PublishPayload,
    ) -> Result<impl Stream<Item = Delivery<Reply<B>>>> {
        let correlation_uuid = Uuid::new_v4();
        let (tx, rx) = mpsc::unbounded_channel();

        let rx = ReplyReceiver {
            correlation_uuid,
            inner: rx,
            chan: Some(self.chan.clone()),
            _marker: PhantomData,
        };

        self.chan.register_pending_reply(correlation_uuid, tx);

        let properties = BasicProperties::default().with_reply_to("amq.rabbitmq.reply-to".into());

        debug!("Publishing message with correlation UUID {correlation_uuid}, expecting one or more replies");
        self.publish_with_properties(&B::queue(args), payload, properties, correlation_uuid, None)
            .await?;
        Ok(rx)
    }

    /// Publish a message and await a single reply. The reply
    /// can be obtained by awaiting the retured [Future].
    pub async fn publish_recv_one(
        &'r self,
        args: B::Args,
        payload: &B::PublishPayload,
    ) -> Result<impl Future<Output = Option<Delivery<Reply<B>>>>> {
        let rx = self.publish_recv_many(args, payload).await?;
        Ok(async move { rx.take(1).next().await })
    }
}

impl<'p, 'r, B> Delivery<B>
where
    B: RpcBus,
    B::PublishPayload: Deserialize<'p> + Serialize,
    B::ReplyPayload: Deserialize<'r> + Serialize,
{
    /// Reply to a [Delivery].
    pub async fn reply(&self, reply_payload: &B::ReplyPayload, chan: &impl Channel) -> Result<()> {
        let Some(correlation_uuid) = self.get_uuid() else {
            return Err(Error::Reply(ReplyError::NoCorrelationUuid));
        };
        let Some(reply_to) = self.inner.properties.reply_to().as_ref().map(|r | r.as_str()) else {
            return Err(Error::Reply(ReplyError::NoReplyToConfigured))
        };

        let reply_uuid = correlation_uuid?;

        let bytes = serde_json::to_vec(reply_payload)?;

        debug!("Replying to message with correlation UUID {reply_uuid}");
        let correlation_uuid = Uuid::new_v4();
        chan.publish_with_properties(
            &bytes,
            reply_to,
            Default::default(),
            correlation_uuid,
            Some(reply_uuid),
        )
        .await
    }
}

#[pin_project(PinnedDrop)]
struct ReplyReceiver<B> {
    #[pin]
    correlation_uuid: Uuid,
    #[pin]
    inner: mpsc::UnboundedReceiver<lapin::message::Delivery>,
    #[pin]
    chan: Option<RpcChannel>,
    _marker: PhantomData<B>,
}

impl<B> Stream for ReplyReceiver<B> {
    type Item = Delivery<B>;

    fn poll_next(
        self: std::pin::Pin<&mut Self>,
        cx: &mut std::task::Context<'_>,
    ) -> Poll<Option<Self::Item>> {
        let mut this = self.project();
        // Map `lapin::message::Delivery` items to `self::Delivery` items
        this.inner.poll_recv(cx).map(|msg| msg.map(|m| m.into()))
    }
}

#[pinned_drop]
impl<B> PinnedDrop for ReplyReceiver<B> {
    fn drop(self: std::pin::Pin<&mut Self>) {
        let mut this = self.project();
        let chan = this.chan.take().unwrap();
        let correlation_uuid = *this.correlation_uuid;
        debug!(
            "Closed reply receiver for correlation UUID {correlation_uuid} and RPC bus {}",
            type_name::<B>()
        );
        task::spawn_blocking(move || chan.remove_pending_reply(&correlation_uuid));
    }
}

#[derive(Debug)]
/// Error replying to a message. These errors should not occur
/// if only [knien](crate)-based application interact with the RabbitMQ broker
pub enum ReplyError {
    /// No Correlation [Uuid] provided for the [Delivery]
    NoCorrelationUuid,
    /// No `reply-to` property was configured for the [Delivery]
    NoReplyToConfigured,
}

impl Display for ReplyError {
    fn fmt(&self, f: &mut std::fmt::Formatter<'_>) -> std::fmt::Result {
        match self {
            ReplyError::NoCorrelationUuid => {
                write!(f, "No correlation Uuid configured for the message")
            }
            ReplyError::NoReplyToConfigured => {
                write!(f, "No value configured for the reply-to field")
            }
        }
    }
}

impl std::error::Error for ReplyError {}

#[cfg(test)]
pub use tests::*;

#[cfg(test)]
mod tests {

    use std::time::Duration;

    use futures::StreamExt;
    use serde::{Deserialize, Serialize};
    use tokio::time::timeout;
    use uuid::Uuid;

    use crate::{
        chan::tests::{FramePayload, RABBIT_MQ_URL},
        rpc_bus, Connection, Consumer, Publisher, RpcChannel,
    };

    #[derive(Debug, Serialize, Deserialize)]
    pub enum FrameSendError {
        ClientDisconnected,
        Other,
    }

    rpc_bus!(FrameBus, FramePayload, Result<(), FrameSendError>, u32, |args| format!(
        "frame_{}",
        args
    ));

    #[tokio::test]
    async fn publish_recv_many() -> crate::Result<()> {
        let connection = Connection::connect(RABBIT_MQ_URL).await.unwrap();
        let uuid = Uuid::new_v4();
        tokio::task::spawn({
            let channel = RpcChannel::new(&connection).await.unwrap();
            let mut consumer: Consumer<_, FrameBus> =
                channel.consumer(3, &Uuid::new_v4().to_string()).await?;
            async move {
                let msg = consumer.next().await.unwrap().unwrap();
                msg.ack(false).await.unwrap();
                let payload = msg.get_payload().unwrap();
                assert_eq!(payload.message, uuid.to_string());
                for _ in 0..3 {
                    msg.reply(&Err(FrameSendError::ClientDisconnected), &channel)
                        .await
                        .unwrap();
                }
            }
        });

        let channel = RpcChannel::new(&connection).await.unwrap();
        let publisher: Publisher<_, FrameBus> = channel.publisher();

        let mut rx = publisher
            .publish_recv_many(
                3,
                &FramePayload {
                    message: uuid.to_string(),
                },
            )
            .await
            .unwrap();

        for _ in 0..3 {
            timeout(Duration::from_secs(1), rx.next()).await.unwrap();
        }

        Ok(())
    }

    #[tokio::test]
    async fn publish_recv_one() -> Result<(), crate::Error> {
        let connection = Connection::connect(RABBIT_MQ_URL).await.unwrap();
        let uuid = Uuid::new_v4();
        tokio::task::spawn({
            let channel = RpcChannel::new(&connection).await.unwrap();
            let mut consumer: Consumer<_, FrameBus> =
                channel.consumer(4, &Uuid::new_v4().to_string()).await?;
            async move {
                let msg = consumer.next().await.unwrap().unwrap();
                msg.ack(false).await.unwrap();
                let payload = msg.get_payload().unwrap();
                assert_eq!(payload.message, uuid.to_string());
                msg.reply(&Err(FrameSendError::ClientDisconnected), &channel)
                    .await
                    .unwrap();
            }
        });

        let channel = RpcChannel::new(&connection).await.unwrap();
        let publisher: Publisher<_, FrameBus> = channel.publisher();

        let fut = publisher
            .publish_recv_one(
                4,
                &FramePayload {
                    message: uuid.to_string(),
                },
            )
            .await
            .unwrap();

        timeout(Duration::from_secs(1), fut).await.unwrap();

        Ok(())
    }
}

#[macro_export]
/// Declare a new [RpcBus].
macro_rules! rpc_bus {
    ($doc:literal, $bus:ident, $publish_payload:ty, $reply_payload:ty, $args:ty, $queue:expr) => {
        $crate::direct_bus!($doc, $bus, $publish_payload, $args, $queue);

        impl $crate::RpcBus for $bus {
            type ReplyPayload = $reply_payload;
        }
    };
    (doc = $doc:literal, bus = $bus:ident, publish = $publish_payload:ty, reply = $reply_payload:ty, args = $args:ty, queue = $queue:expr) => {
        $crate::rpc_bus!($doc, $bus, $publish_payload, $reply_payload, $args, $queue);
    };
    ($bus:ident, $publish_payload:ty, $reply_payload:ty, $args:ty, $queue:expr) => {
        $crate::rpc_bus!("", $bus, $publish_payload, $reply_payload, $args, $queue);
    };
    (bus = $bus:ident, publish = $publish_payload:ty, reply = $reply_payload:ty, args = $args:ty, queue = $queue:expr) => {
        $crate::rpc_bus!($bus, $publish_payload, $reply_payload, $args, $queue);
    };
}<|MERGE_RESOLUTION|>--- conflicted
+++ resolved
@@ -114,13 +114,8 @@
                                         } else {
                                             false
                                         };
-<<<<<<< HEAD
-                                    if forwarding_success {
+                                    if !forwarding_success {
                                         warn!("Received reply cannot be forwarded due to dropped Receiver. UUID: {}", reply_id);
-=======
-                                    if !forwarding_success {
-                                        warn!("Received reply cannot be forwarded due to dropped Receiver. UUID: {}", msg_id);
->>>>>>> 7c38c85e
                                     }
                                 }
                             });
